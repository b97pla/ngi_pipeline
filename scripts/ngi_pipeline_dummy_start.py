import argparse
import time

from ngi_pipeline.conductor.flowcell import process_demultiplexed_flowcell, process_demultiplexed_flowcells
from ngi_pipeline.conductor.launchers import trigger_sample_level_analysis
from ngi_pipeline.database.process_tracking import check_update_jobs_status


def main(demux_fcid_dir, test_step_1, restrict_to_projects=None, restrict_to_samples=None):
    if not test_step_1:
        process_demultiplexed_flowcell(demux_fcid_dir, restrict_to_projects, restrict_to_samples)
    elif test_step_1:
        #this checks the status of the running process, it should ideally erase fields in the local db... not sure about it
        check_update_jobs_status() #better to always rm the local db
        
        
        demux_fcid_dir = "/proj/a2010002/INBOX/140528_D00415_0049_BC423WACXX" # G.Grigelioniene_14_01
        process_demultiplexed_flowcell(demux_fcid_dir, None, None)
        import pdb
        pdb.set_trace()
        #time.sleep(30) #wait for 1 minutes
        
<<<<<<< HEAD
        #demux_fcid_dir = "/proj/a2010002/INBOX/140702_D00415_0052_AC41A2ANXX" # M.Kaller_14_06
        #process_demultiplexed_flowcell(demux_fcid_dir, None, None)
        #time.sleep(30) #wait for 1 minutes
        
        #demux_fcid_dir = "/proj/a2010002/INBOX/130611_SN7001298_0148_AH0CCVADXX/" #A.Wedell_13_03 sample P567_101
        #process_demultiplexed_flowcell(demux_fcid_dir, None, None)
        #time.sleep(30) #wait for 1 minutes
        
        #demux_fcid_dir = "/proj/a2010002/INBOX/130612_D00134_0019_AH056WADXX/" # A.Wedell_13_03 sample P567_101
        #process_demultiplexed_flowcell(demux_fcid_dir, None, None) # this must start
        #time.sleep(30) #wait for 1 minutes
        
        #demux_fcid_dir = "/proj/a2010002/INBOX/130627_D00134_0023_AH0JYUADXX/" # A.Wedell_13_03 sample P567_102
        #process_demultiplexed_flowcell(demux_fcid_dir, None, None) # this must start
        #time.sleep(30) #wait for 1 minutes
        
        #demux_fcid_dir = "/proj/a2010002/INBOX/130701_SN7001298_0152_AH0J92ADXX/" # A.Wedell_13_03 sample P567_102
        #process_demultiplexed_flowcell(demux_fcid_dir, None, None) # this must start
        #time.sleep(30) #wait for 1 minutes
        
        #demux_fcid_dir = "/proj/a2010002/INBOX/130701_SN7001298_0153_BH0JMGADXX/" # A.Wedell_13_03 sample P567_102
        #process_demultiplexed_flowcell(demux_fcid_dir, None, None) # this must start
        #time.sleep(30) #wait for 1 minutes
=======
        #Demux_fcid_dir = "/proj/a2010002/INBOX/140702_D00415_0052_AC41A2ANXX" # M.Kaller_14_06
        #Process_demultiplexed_flowcell(demux_fcid_dir, None, None)
        #Time.sleep(30) #wait for 1 minutes
        #
        #Demux_fcid_dir = "/proj/a2010002/INBOX/130611_SN7001298_0148_AH0CCVADXX/" #A.Wedell_13_03 sample P567_101
        #Process_demultiplexed_flowcell(demux_fcid_dir, None, None)
        #Time.sleep(30) #wait for 1 minutes
        #
        #Demux_fcid_dir = "/proj/a2010002/INBOX/130612_D00134_0019_AH056WADXX/" # A.Wedell_13_03 sample P567_101
        #Process_demultiplexed_flowcell(demux_fcid_dir, None, None) # this must start
        #Time.sleep(30) #wait for 1 minutes
        #
        #Demux_fcid_dir = "/proj/a2010002/INBOX/130627_D00134_0023_AH0JYUADXX/" # A.Wedell_13_03 sample P567_102
        #Process_demultiplexed_flowcell(demux_fcid_dir, None, None) # this must start
        #Time.sleep(30) #wait for 1 minutes
        #
        #Demux_fcid_dir = "/proj/a2010002/INBOX/130701_SN7001298_0152_AH0J92ADXX/" # A.Wedell_13_03 sample P567_102
        #Process_demultiplexed_flowcell(demux_fcid_dir, None, None) # this must start
        #Time.sleep(30) #wait for 1 minutes
        #
        #Demux_fcid_dir = "/proj/a2010002/INBOX/130701_SN7001298_0153_BH0JMGADXX/" # A.Wedell_13_03 sample P567_102
        #Process_demultiplexed_flowcell(demux_fcid_dir, None, None) # this must start
        #Time.sleep(30) #wait for 1 minutes
>>>>>>> f3ada207
        #and now a loop to update the DB
        while True:
            check_update_jobs_status()
            trigger_sample_level_analysis()
            #check status every half an hour
            #time.sleep(1800)
            time.sleep(30)


if __name__ == '__main__':
    parser = argparse.ArgumentParser("Quick launcher for testing purposes.")
    parser.add_argument("-p", "--project", dest="restrict_to_projects", action="append",
            help=("Restrict processing to these projects. "
                  "Use flag multiple times for multiple projects.")) #            default=["G.Grigelioniene_14_01"],
    parser.add_argument("-s", "--sample", dest= "restrict_to_samples", action="append",
            help=("Restrict processing to these samples. "
                  "Use flag multiple times for multiple projects."))
    parser.add_argument("demux_fcid_dir", nargs="*", action="store",
            default="/proj/a2010002/nobackup/mario/DATA/140528_D00415_0049_BC423WACXX/",
            help=("The path to the Illumina demultiplexed fc directories "
                  "to process."))
    parser.add_argument("-t1", "--test_step_1", dest= "test_step_1",  action='store_true', default=False,
            help=("Simulation of pipeline behaviour using A.Wedell_13_03, M.Kaller_14_06, and G.Grigelione..."))
    args_dict = vars(parser.parse_args())
    main(**args_dict)
"""
project A.Wedell_13_03 is well suited for testing
A.Wedell_13_03
/proj/a2010002/INBOX/130611_SN7001298_0148_AH0CCVADXX/    --> P567_101
/proj/a2010002/INBOX/130612_D00134_0019_AH056WADXX/       --> P567_101
/proj/a2010002/INBOX/130627_D00134_0023_AH0JYUADXX/       --> P567_102
/proj/a2010002/INBOX/130701_SN7001298_0152_AH0J92ADXX/    --> P567_102
/proj/a2010002/INBOX/130701_SN7001298_0153_BH0JMGADXX/    --> P567_102
G.Grigelioniene_14_01
/proj/a2010002/INBOX/140528_D00415_0049_BC423WACXX        --> P1142_101
M.Kaller_14_06
/proj/a2010002/INBOX/140702_D00415_0052_AC41A2ANXX        --> P1171_1


"""<|MERGE_RESOLUTION|>--- conflicted
+++ resolved
@@ -16,66 +16,37 @@
         
         demux_fcid_dir = "/proj/a2010002/INBOX/140528_D00415_0049_BC423WACXX" # G.Grigelioniene_14_01
         process_demultiplexed_flowcell(demux_fcid_dir, None, None)
-        import pdb
-        pdb.set_trace()
-        #time.sleep(30) #wait for 1 minutes
+        time.sleep(30) #wait for 1 minutes
         
-<<<<<<< HEAD
-        #demux_fcid_dir = "/proj/a2010002/INBOX/140702_D00415_0052_AC41A2ANXX" # M.Kaller_14_06
-        #process_demultiplexed_flowcell(demux_fcid_dir, None, None)
-        #time.sleep(30) #wait for 1 minutes
+        demux_fcid_dir = "/proj/a2010002/INBOX/140702_D00415_0052_AC41A2ANXX" # M.Kaller_14_06
+        process_demultiplexed_flowcell(demux_fcid_dir, None, None)
+        time.sleep(30) #wait for 1 minutes
         
-        #demux_fcid_dir = "/proj/a2010002/INBOX/130611_SN7001298_0148_AH0CCVADXX/" #A.Wedell_13_03 sample P567_101
-        #process_demultiplexed_flowcell(demux_fcid_dir, None, None)
-        #time.sleep(30) #wait for 1 minutes
+        demux_fcid_dir = "/proj/a2010002/INBOX/130611_SN7001298_0148_AH0CCVADXX/" #A.Wedell_13_03 sample P567_101
+        process_demultiplexed_flowcell(demux_fcid_dir, None, None)
+        time.sleep(30) #wait for 1 minutes
         
-        #demux_fcid_dir = "/proj/a2010002/INBOX/130612_D00134_0019_AH056WADXX/" # A.Wedell_13_03 sample P567_101
-        #process_demultiplexed_flowcell(demux_fcid_dir, None, None) # this must start
-        #time.sleep(30) #wait for 1 minutes
+        demux_fcid_dir = "/proj/a2010002/INBOX/130612_D00134_0019_AH056WADXX/" # A.Wedell_13_03 sample P567_101
+        process_demultiplexed_flowcell(demux_fcid_dir, None, None) # this must start
+        time.sleep(30) #wait for 1 minutes
         
-        #demux_fcid_dir = "/proj/a2010002/INBOX/130627_D00134_0023_AH0JYUADXX/" # A.Wedell_13_03 sample P567_102
-        #process_demultiplexed_flowcell(demux_fcid_dir, None, None) # this must start
-        #time.sleep(30) #wait for 1 minutes
+        demux_fcid_dir = "/proj/a2010002/INBOX/130627_D00134_0023_AH0JYUADXX/" # A.Wedell_13_03 sample P567_102
+        process_demultiplexed_flowcell(demux_fcid_dir, None, None) # this must start
+        time.sleep(30) #wait for 1 minutes
         
-        #demux_fcid_dir = "/proj/a2010002/INBOX/130701_SN7001298_0152_AH0J92ADXX/" # A.Wedell_13_03 sample P567_102
-        #process_demultiplexed_flowcell(demux_fcid_dir, None, None) # this must start
-        #time.sleep(30) #wait for 1 minutes
+        demux_fcid_dir = "/proj/a2010002/INBOX/130701_SN7001298_0152_AH0J92ADXX/" # A.Wedell_13_03 sample P567_102
+        process_demultiplexed_flowcell(demux_fcid_dir, None, None) # this must start
+        time.sleep(30) #wait for 1 minutes
         
-        #demux_fcid_dir = "/proj/a2010002/INBOX/130701_SN7001298_0153_BH0JMGADXX/" # A.Wedell_13_03 sample P567_102
-        #process_demultiplexed_flowcell(demux_fcid_dir, None, None) # this must start
-        #time.sleep(30) #wait for 1 minutes
-=======
-        #Demux_fcid_dir = "/proj/a2010002/INBOX/140702_D00415_0052_AC41A2ANXX" # M.Kaller_14_06
-        #Process_demultiplexed_flowcell(demux_fcid_dir, None, None)
-        #Time.sleep(30) #wait for 1 minutes
-        #
-        #Demux_fcid_dir = "/proj/a2010002/INBOX/130611_SN7001298_0148_AH0CCVADXX/" #A.Wedell_13_03 sample P567_101
-        #Process_demultiplexed_flowcell(demux_fcid_dir, None, None)
-        #Time.sleep(30) #wait for 1 minutes
-        #
-        #Demux_fcid_dir = "/proj/a2010002/INBOX/130612_D00134_0019_AH056WADXX/" # A.Wedell_13_03 sample P567_101
-        #Process_demultiplexed_flowcell(demux_fcid_dir, None, None) # this must start
-        #Time.sleep(30) #wait for 1 minutes
-        #
-        #Demux_fcid_dir = "/proj/a2010002/INBOX/130627_D00134_0023_AH0JYUADXX/" # A.Wedell_13_03 sample P567_102
-        #Process_demultiplexed_flowcell(demux_fcid_dir, None, None) # this must start
-        #Time.sleep(30) #wait for 1 minutes
-        #
-        #Demux_fcid_dir = "/proj/a2010002/INBOX/130701_SN7001298_0152_AH0J92ADXX/" # A.Wedell_13_03 sample P567_102
-        #Process_demultiplexed_flowcell(demux_fcid_dir, None, None) # this must start
-        #Time.sleep(30) #wait for 1 minutes
-        #
-        #Demux_fcid_dir = "/proj/a2010002/INBOX/130701_SN7001298_0153_BH0JMGADXX/" # A.Wedell_13_03 sample P567_102
-        #Process_demultiplexed_flowcell(demux_fcid_dir, None, None) # this must start
-        #Time.sleep(30) #wait for 1 minutes
->>>>>>> f3ada207
+        demux_fcid_dir = "/proj/a2010002/INBOX/130701_SN7001298_0153_BH0JMGADXX/" # A.Wedell_13_03 sample P567_102
+        process_demultiplexed_flowcell(demux_fcid_dir, None, None) # this must start
+        time.sleep(30) #wait for 1 minutes
         #and now a loop to update the DB
         while True:
             check_update_jobs_status()
             trigger_sample_level_analysis()
             #check status every half an hour
-            #time.sleep(1800)
-            time.sleep(30)
+            time.sleep(1800)
 
 
 if __name__ == '__main__':

from __future__ import print_function

import functools
import json
import os
import re
import requests

from ngi_pipeline.log.loggers import minimal_logger
from ngi_pipeline.utils.classes import memoized
from requests.exceptions import Timeout

# Need a better way to log
LOG = minimal_logger(__name__)


try:
    CHARON_API_TOKEN = os.environ['CHARON_API_TOKEN']
    CHARON_BASE_URL = os.environ['CHARON_BASE_URL']
    # Remove trailing slashes
    m = re.match(r'(?P<url>.*\w+)/*', CHARON_BASE_URL)
    if m:
        CHARON_BASE_URL = m.groups()[0]
except KeyError as e:
    raise ValueError('Could not get required environmental variable '
                     '"{}"; cannot connect to database.'.format(e))


class Singleton(type):
    _instances = {}
    def __call__(cls, *args, **kwargs):
        if cls not in cls._instances:
            cls._instances[cls] = super(Singleton, cls).__call__(*args, **kwargs)
        return cls._instances[cls]


class CharonSession(requests.Session):
    # Yeah that's right, I'm using __metaclass__
    # I even looked up how to do it on StackOverflow all by myself
    __metaclass__ = Singleton
    def __init__(self):
        super(CharonSession, self).__init__()

        self._api_token = CHARON_API_TOKEN
        self._api_token_dict = {'X-Charon-API-token': self._api_token}
        self._base_url = CHARON_BASE_URL

        self.get = validate_response(functools.partial(self.get,
                    headers=self._api_token_dict, timeout=3))
        self.post = validate_response(functools.partial(self.post,
                    headers=self._api_token_dict, timeout=3))
        self.put = validate_response(functools.partial(self.put,
                    headers=self._api_token_dict, timeout=3))
        self.delete = validate_response(functools.partial(self.delete,
                    headers=self._api_token_dict, timeout=3))

<<<<<<< HEAD
        self._project_params = ('projectid', 'name', 'status',
                                'best_practice_analysis', 'sequencing_facility')
        self._sample_params = ('sampleid', 'analysis_status', 'qc_status',
                               'genotype_status', 'total_autosomal_coverage',
                               'total_sequenced_reads')
        self._libprep_params = ('libprepid', 'qc')
        self._seqrun_params = ('seqrunid', 'lane_sequencing_status',
                               'alignment_status', 'genotype_status', 'runid',
                               'total_reads', 'mean_autosomal_coverage')
=======
        self._project_params = ("projectid", "name", "status", "best_practice_analysis",
                                "sequencing_facility", "delivery_status")
        self._sample_params = ("sampleid", "analysis_status", "qc_status", "genotyping_status",
                               "total_autosomal_coverage", "total_sequenced_reads", "delivery_status")
        self._libprep_params = ("libprepid", "qc")
        self._seqrun_params = ('seqrunid', 'lane_sequencing_status', 'alignment_status',
                               'runid', "total_reads", "mean_autosomal_coverage")
>>>>>>> 7fdcbe41
        self._seqrun_reset_params = tuple(set(self._seqrun_params) - \
                                          set(['lane_sequencing_status', 'total_reads']))

    @memoized
    def construct_charon_url(self, *args):
        """Build a Charon URL, appending any *args passed."""
        return "{}/api/v1/{}".format(self._base_url,'/'.join([str(a) for a in args]))


    # Project
    def project_create(self, projectid, name=None, status=None,
                       best_practice_analysis=None, sequencing_facility=None):
        l_dict = locals()
        data = { k: l_dict.get(k) for k in self._project_params }
        return self.post(self.construct_charon_url('project'),
                         data=json.dumps(data)).json()

    def project_get(self, projectid):
        return self.get(self.construct_charon_url('project', projectid)).json()


    def project_get_samples(self, projectid):
        return self.get(self.construct_charon_url('samples', projectid)).json()

    def project_update(self, projectid, name=None, status=None, best_practice_analysis=None, sequencing_facility=None,
        delivery_status=None):
        l_dict = locals()
        data = { k: l_dict.get(k) for k in self._project_params if l_dict.get(k)}
        return self.put(self.construct_charon_url('project', projectid),
                        data=json.dumps(data)).text

    def projects_get_all(self):
        return self.get(self.construct_charon_url('projects')).json()

    def project_delete(self, projectid):
        return self.delete(self.construct_charon_url('project', projectid)).text

    # Sample
    def sample_create(self, projectid, sampleid, analysis_status=None,
                      qc_status=None, genotype_status=None,
                      total_autosomal_coverage=None,
                      total_sequenced_reads=None):
        url = self.construct_charon_url("sample", projectid)
        l_dict = locals()
        data = { k: l_dict.get(k) for k in self._sample_params }
        return self.post(url, json.dumps(data)).json()

    def sample_get(self, projectid, sampleid):
        url = self.construct_charon_url("sample", projectid, sampleid)
        return self.get(url).json()

    def sample_get_libpreps(self, projectid, sampleid):
        return self.get(self.construct_charon_url('libpreps', projectid, sampleid)).json()

    def sample_update(self, projectid, sampleid, analysis_status=None,
                      qc_status=None, genotype_status=None,
                      total_autosomal_coverage=None,
                      total_sequenced_reads=None, delivery_status=None):
        url = self.construct_charon_url("sample", projectid, sampleid)
        l_dict = locals()
        data = { k: l_dict.get(k) for k in self._sample_params if l_dict.get(k)}
        return self.put(url, json.dumps(data)).text

    def sample_delete(self, projectid, sampleid):
        return self.delete(self.construct_charon_url("sample", projectid, sampleid))

    # LibPrep
    def libprep_create(self, projectid, sampleid, libprepid, qc=None):
        url = self.construct_charon_url("libprep", projectid, sampleid)
        l_dict = locals()
        data = { k: l_dict.get(k) for k in self._libprep_params }
        return self.post(url, json.dumps(data)).json()

    def libprep_get(self, projectid, sampleid, libprepid):
        url = self.construct_charon_url("libprep", projectid, sampleid, libprepid)
        return self.get(url).json()

    def libprep_get_seqruns(self, projectid, sampleid, libprepid):
        return self.get(self.construct_charon_url('seqruns', projectid, sampleid, libprepid)).json()


    def libprep_update(self, projectid, sampleid, libprepid, qc=None):
        url = self.construct_charon_url("libprep", projectid, sampleid, libprepid)
        l_dict = locals()
        data = { k: l_dict.get(k) for k in self._libprep_params if l_dict.get(k)}
        return self.put(url, json.dumps(data)).text

    def libprep_delete(self, projectid, sampleid, libprepid):
        return self.delete(self.construct_charon_url("libprep", projectid, sampleid, libprepid))

    # SeqRun
    def seqrun_create(self, projectid, sampleid, libprepid, seqrunid,
                      lane_sequencing_status=None, alignment_status=None,
                      genotype_status=None, runid=None, total_reads=None,
                      mean_autosomal_coverage=None):
        url = self.construct_charon_url("seqrun", projectid, sampleid, libprepid)
        l_dict = locals()
        data = { k: l_dict.get(k) for k in self._seqrun_params }
        return self.post(url, json.dumps(data)).json()

    def seqrun_get(self, projectid, sampleid, libprepid, seqrunid):
        url = self.construct_charon_url("seqrun", projectid, sampleid, libprepid, seqrunid)
        return self.get(url).json()

    def seqrun_update(self, projectid, sampleid, libprepid, seqrunid,
                      lane_sequencing_status=None, alignment_status=None,
                      genotype_status=None, runid=None, total_reads=None,
                      mean_autosomal_coverage=None, *args, **kwargs):
        if args: LOG.debug("Ignoring extra args: {}".format(", ".join(*args)))
        if kwargs: LOG.debug("Ignoring extra kwargs: {}".format(", ".join(["{}: {}".format(k,v) for k,v in kwargs.iteritems()])))
        url = self.construct_charon_url("seqrun", projectid, sampleid, libprepid, seqrunid)
        l_dict = locals()
        data = { k: str(l_dict.get(k)) for k in self._seqrun_params if l_dict.get(k)}
        return self.put(url, json.dumps(data)).text

    def seqrun_reset(self, projectid, sampleid, libprepid, seqrunid):
        url = self.construct_charon_url("seqrun", projectid, sampleid, libprepid, seqrunid)
        data = { k: None for k in self._seqrun_reset_params}
        return self.put(url, json.dumps(data)).text

    def seqrun_delete(self, projectid, sampleid, libprepid, seqrunid):
        return self.delete(self.construct_charon_url("seqrun", projectid, sampleid, libprepid, seqrunid))


## TODO create different CharonError subclasses for different codes (e.g. 400, 404)
class CharonError(Exception):
    def __init__(self, message, status_code=None, *args, **kwargs):
        self.status_code = status_code
        super(CharonError, self).__init__(message, *args, **kwargs)


class validate_response(object):
    """
    Validate or raise an appropriate exception for a Charon API query.
    """
    def __init__(self, f):
        self.f = f
        ## Should these be class attributes? I don't really know
        self.SUCCESS_CODES = (200, 201, 204)
        # There are certainly more failure codes I need to add here
        self.FAILURE_CODES = {
                400: (CharonError, ("Charon access failure: invalid input "
                                    "data (reason '{response.reason}' / "
                                    "code {response.status_code} / "
                                    "url '{response.url}')")),
                404: (CharonError, ("Charon access failure: not found "
                                    "in database (reason '{response.reason}' / "
                                    "code {response.status_code} / "
                                    "url '{response.url}')")), # when else can we get this? malformed URL?
                405: (CharonError, ("Charon access failure: method not "
                                    "allowed (reason '{response.reason}' / "
                                    "code {response.status_code} / "
                                    "url '{response.url}')")),
                408: (CharonError, ("Charon access failure: connection timed out")),
                409: (CharonError, ("Charon access failure: document "
                                    "revision conflict (reason '{response.reason}' / "
                                    "code {response.status_code} / "
                                    "url '{response.url}')")),}

    def __call__(self, *args, **kwargs):
        try:
            response = self.f(*args, **kwargs)
        except Timeout as e:
            c_e = CharonError(e)
            c_e.status_code = 408
            raise c_e
        if response.status_code not in self.SUCCESS_CODES:
            try:
                err_type, err_msg = self.FAILURE_CODES[response.status_code]
            except KeyError:
                # Error code undefined, used generic text
                err_type = CharonError
                err_msg = ("Charon access failure: {response.reason} "
                           "(code {response.status_code} / url '{response.url}')")
            raise err_type(err_msg.format(**locals()), response.status_code)
        return response<|MERGE_RESOLUTION|>--- conflicted
+++ resolved
@@ -54,25 +54,15 @@
         self.delete = validate_response(functools.partial(self.delete,
                     headers=self._api_token_dict, timeout=3))
 
-<<<<<<< HEAD
-        self._project_params = ('projectid', 'name', 'status',
-                                'best_practice_analysis', 'sequencing_facility')
+        self._project_params = ('projectid', 'name', 'status', 'best_practice_analysis',
+                                'sequencing_facility', 'delivery_status')
         self._sample_params = ('sampleid', 'analysis_status', 'qc_status',
                                'genotype_status', 'total_autosomal_coverage',
-                               'total_sequenced_reads')
+                               'total_sequenced_reads', 'delivery_status')
         self._libprep_params = ('libprepid', 'qc')
         self._seqrun_params = ('seqrunid', 'lane_sequencing_status',
                                'alignment_status', 'genotype_status', 'runid',
                                'total_reads', 'mean_autosomal_coverage')
-=======
-        self._project_params = ("projectid", "name", "status", "best_practice_analysis",
-                                "sequencing_facility", "delivery_status")
-        self._sample_params = ("sampleid", "analysis_status", "qc_status", "genotyping_status",
-                               "total_autosomal_coverage", "total_sequenced_reads", "delivery_status")
-        self._libprep_params = ("libprepid", "qc")
-        self._seqrun_params = ('seqrunid', 'lane_sequencing_status', 'alignment_status',
-                               'runid', "total_reads", "mean_autosomal_coverage")
->>>>>>> 7fdcbe41
         self._seqrun_reset_params = tuple(set(self._seqrun_params) - \
                                           set(['lane_sequencing_status', 'total_reads']))
 
@@ -97,8 +87,8 @@
     def project_get_samples(self, projectid):
         return self.get(self.construct_charon_url('samples', projectid)).json()
 
-    def project_update(self, projectid, name=None, status=None, best_practice_analysis=None, sequencing_facility=None,
-        delivery_status=None):
+    def project_update(self, projectid, name=None, status=None, best_practice_analysis=None,
+                       sequencing_facility=None, delivery_status=None):
         l_dict = locals()
         data = { k: l_dict.get(k) for k in self._project_params if l_dict.get(k)}
         return self.put(self.construct_charon_url('project', projectid),

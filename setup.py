#!/usr/bin/env python
import glob
from ngi_pipeline import __version__
from setuptools import setup, find_packages
from .ngi_pipeline/version import __version__

version = __version__

try:
    with open("requirements.txt", "r") as f:
        install_requires = [x.strip() for x in f.readlines()]
except IOError:
    install_requires = []

setup(name="ngi_pipeline",
      author = "Science for Life Laboratory",
      author_email = "mario@scilifelab.se",
      description = "Infrastructure/analysis pipeline scripts.",
      license = "MIT",
      url="https://github.com/scilifelab/scilifelab_pipeline",
<<<<<<< HEAD
      version=__version__,
=======
      version=version,
>>>>>>> 50a8a19c
      install_requires=install_requires,
      scripts = glob.glob('scripts/*py'),
      packages=find_packages()
      )<|MERGE_RESOLUTION|>--- conflicted
+++ resolved
@@ -2,9 +2,7 @@
 import glob
 from ngi_pipeline import __version__
 from setuptools import setup, find_packages
-from .ngi_pipeline/version import __version__
 
-version = __version__
 
 try:
     with open("requirements.txt", "r") as f:
@@ -18,11 +16,7 @@
       description = "Infrastructure/analysis pipeline scripts.",
       license = "MIT",
       url="https://github.com/scilifelab/scilifelab_pipeline",
-<<<<<<< HEAD
       version=__version__,
-=======
-      version=version,
->>>>>>> 50a8a19c
       install_requires=install_requires,
       scripts = glob.glob('scripts/*py'),
       packages=find_packages()
